--- conflicted
+++ resolved
@@ -383,10 +383,5 @@
              on_proj.connect()
              off_proj.connect()
                  
-<<<<<<< HEAD
-             #on_proj.connection_field_plot_scatter(0)   
-             #off_proj.connection_field_plot_scatter(0)   
-=======
              #on_proj.connection_field_plot_continuous(0)   
              #off_proj.connection_field_plot_continuous(0)   
->>>>>>> 0ee64e99
