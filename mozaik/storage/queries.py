--- conflicted
+++ resolved
@@ -124,7 +124,7 @@
 
 ########################################################################
 def partition_by_stimulus_paramter_query(dsv, parameter_list):
-        assert name not in parameter_list, "One cannot partition against <name> parameter"
+        assert 'name' not in parameter_list, "One cannot partition against <name> parameter"
         st = dsv.get_stimuli()
         values, st = colapse(dsv.block.segments,st,parameter_list=parameter_list,allow_non_identical_objects=True)
         dsvs = []
@@ -203,29 +203,6 @@
 
 
 
-
-
-
-
-
-
-
-
-
-
-
-
-
-
-
-
-
-
-
-
-
-
-
 ########################################################################
 ### Not queries, but some helper functions that make it easy to test 
 ### whether given datastoreview has certain common properties
@@ -242,7 +219,7 @@
 ########################################################################
 
 ########################################################################
-def equal_ads_except(dsv, params,excpt_params):
+def equal_ads_except(dsv,except_params):
     """
     This functions tests whether DSV contains only ADS of the same kind
     and parametrization with the exception of parameters listed in
@@ -252,7 +229,6 @@
 ########################################################################
 
 ########################################################################
-<<<<<<< HEAD
 def equal_ads_type(dsv):
     """
     Returns true if the dsv contains ADS of the same type.
@@ -261,10 +237,7 @@
 ########################################################################
 
 ########################################################################
-def ads_with_equal_stimulus_type(dsv, not_None=False):
-=======
 def ads_with_equal_stimulus_type(dsv, allow_None=False):
->>>>>>> db2bf191
     """
     This functions tests whether DSV contains only ADS associated
     with the same stimulus type.
