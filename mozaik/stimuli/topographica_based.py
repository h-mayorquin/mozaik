--- conflicted
+++ resolved
@@ -191,34 +191,6 @@
     def frames(self):
         self.current_phase = 0
         while True:
-<<<<<<< HEAD
-            center = topo.pattern.SineGrating(
-                                              orientation=self.center_orientation,
-                                              frequency=self.spatial_frequency,
-                                              phase=self.current_phase,
-                                              bounds=BoundingBox(radius=self.size_x/2),
-                                              offset = self.background_luminance*(100.0 - self.contrast)/100.0,
-                                              scale=2*self.background_luminance*self.contrast/100.0,  
-                                              xdensity=self.density,
-                                              ydensity=self.density)()
-            disk = topo.pattern.Disk(smoothing=0.0, size=self.center_radius*2,scale=1.0,bounds=BoundingBox(radius=self.size_x/2),xdensity=self.density,ydensity=self.density)()                                                        
-            center = numpy.multiply(center,disk)
-            
-            r = (self.center_radius + self.surround_radius + self.gap)/2
-            t = (self.surround_radius - self.center_radius - self.gap)/2
-            surround = topo.pattern.SineGrating(
-                                                orientation=self.surround_orientation,
-                                                frequency=self.spatial_frequency,
-                                                phase=self.current_phase,
-                                                bounds=BoundingBox(radius=self.size_x/2),
-                                                offset = self.background_luminance*(100.0 - self.contrast)/100.0,
-                                                scale=2*self.background_luminance*self.contrast/100.0,   
-                                                xdensity=self.density,
-                                                ydensity=self.density)()
-           
-            ring = topo.pattern.Ring(thickness=2*t, smoothing=0, size=r*2,scale=1.0,bounds=BoundingBox(radius=self.size_x/2),xdensity=self.density,ydensity=self.density)()                                                        
-            surround = numpy.multiply(surround,ring)
-=======
             center = imagen.SineGrating(mask_shape=topo.pattern.Disk(smoothing=0.0, size=self.center_radius*2),
                                         orientation=self.center_orientation,
                                         frequency=self.spatial_frequency,
@@ -239,6 +211,5 @@
                                           scale=2*self.background_luminance*self.contrast/100.0,   
                                           xdensity=self.density,
                                           ydensity=self.density)()
->>>>>>> 16c88341
             yield (numpy.add.reduce([center, surround]), [self.current_phase])
             self.current_phase += 2*pi * (self.frame_duration/1000.0) * self.temporal_frequency